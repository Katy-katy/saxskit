--- conflicted
+++ resolved
@@ -249,14 +249,8 @@
 
     # sigma_shpere model
     if possible_models['sigma_sphere'] == True:
-<<<<<<< HEAD
         features = profile_keys['unidentified']
         features.extend(profile_keys['spherical_normal'])
-=======
-        features = []
-        features.extend(saxs_math.profile_keys['unidentified'])
-        features.extend(saxs_math.profile_keys['spherical_normal'])
->>>>>>> 3adc4814
 
         scaler, reg, acc = train(all_data, features, 'sigma_sphere', hyper_parameters_search)
 
@@ -270,14 +264,9 @@
 
     # rg_gp model
     if possible_models['rg_gp'] == True:
-<<<<<<< HEAD
+
         features = profile_keys['unidentified']
         features.extend(profile_keys['guinier_porod'])
-=======
-        features = []
-        features.extend(saxs_math.profile_keys['unidentified'])
-        features.extend(saxs_math.profile_keys['guinier_porod'])
->>>>>>> 3adc4814
 
         scaler, reg, acc = train(all_data, features, 'rg_gp', hyper_parameters_search)
 
@@ -789,13 +778,9 @@
 
     accuracy_txt = os.path.join(d,'modeling_data','accuracy.txt')
 
-<<<<<<< HEAD
     possible_models = check_labels(all_data)
     features = profile_keys
-=======
-    possible_models = check_labels(new_data)
-    features = saxs_math.profile_keys['unidentified']
->>>>>>> 3adc4814
+
 
     # unidentified scatterer population model
     if possible_models['unidentified'] == True:
@@ -873,16 +858,11 @@
 
     # r0_sphere model
     if possible_models['r0_sphere'] == True:
-<<<<<<< HEAD
         features = []
         features.extend(profile_keys)
-=======
-        features = saxs_math.profile_keys['unidentified']
->>>>>>> 3adc4814
 
         scaler, model, acc = train_partial(False, new_data, features, 'r0_sphere',
                                            reg_models_dict, scalers_dict, all_training_data)
-
         if scaler:
             s_and_m['scalers']['r0_sphere'] = scaler.__dict__
         if model:
@@ -894,13 +874,10 @@
     # sigma_shpere model
     if possible_models['sigma_sphere'] == True:
         features = []
-<<<<<<< HEAD
-        features.extend(profile_keys)
-        features.extend(spherical_normal_profile_keys)
-=======
+
         features.extend(saxs_math.profile_keys['unidentified'])
         features.extend(saxs_math.profile_keys['spherical_normal'])
->>>>>>> 3adc4814
+
 
 
         scaler, model, acc = train_partial(False, new_data, features, 'sigma_sphere',
@@ -915,15 +892,10 @@
 
     # rg_gp model
     if possible_models['rg_gp'] == True:
-<<<<<<< HEAD
+
         gr_features = []
         gr_features.extend(profile_keys)
         gr_features.extend(guinier_porod_profile_keys)
-=======
-        features = []
-        features.extend(saxs_math.profile_keys['unidentified'])
-        features.extend(saxs_math.profile_keys['guinier_porod'])
->>>>>>> 3adc4814
 
         scaler, model, acc = train_partial(False, new_data, features, 'rg_gp',
                                            reg_models_dict, scalers_dict, all_training_data)
